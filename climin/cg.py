--- conflicted
+++ resolved
@@ -18,14 +18,9 @@
     """
 
     def __init__(self, wrt, H=None, b=None, f_Hp=None, epsilon=1e-14,
-<<<<<<< HEAD
-                 logfunc=None):
-        super(ConjugateGradient, self).__init__(wrt, args=None, logfunc=logfunc)
-=======
                  logfunc=None, precond = None):
         super(ConjugateGradient, self).__init__(
             wrt, args=None, logfunc=logfunc)
->>>>>>> 8d07bca6
         self.f_Hp = f_Hp if f_Hp is not None else lambda p: np.dot(H, p)
         self.b = b
         self.epsilon = epsilon
@@ -41,26 +36,6 @@
 
     def __iter__(self):
         grad = self.f_Hp(self.wrt) - self.b
-<<<<<<< HEAD
-        direction =-grad
-        
-        for i in range(self.wrt.size):
-            # If the gradient is exactly zero, we stop. Otherwise, the
-            # updates will lead to NaN errors because the direction will
-            # be zero.
-            if (grad == 0).all():
-                self.logfunc({'message': 'gradient is 0'})
-                break
-
-            Hp = self.f_Hp(direction)
-            rr = np.dot(grad, grad)
-            step_length = rr / np.dot(direction, Hp)
-            self.wrt += step_length * direction
-            grad = grad + step_length * Hp
-            beta = np.dot(grad, grad)/ rr
-            direction = - grad + beta * direction
-            
-=======
         y =self.solve(grad)
         direction = -y
 
@@ -81,7 +56,6 @@
             beta = np.dot(grad, y)/ ry
             direction = - y + beta * direction
 
->>>>>>> 8d07bca6
             # If we don't bail out here, we will enter regions of numerical
             # instability.
             if (abs(grad) < self.epsilon).all():
