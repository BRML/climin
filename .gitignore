--- conflicted
+++ resolved
@@ -1,8 +1,3 @@
 *.pyc
 *.egg-info
-<<<<<<< HEAD
-*.suo
-docs/build/
-=======
-*.suo
->>>>>>> 936139bf
+*.suo